import json
from pathlib import Path

import bioacoustics_model_zoo as bmz
import luigi
import typer
from contexttimer import Timer
from rich import print
from birdclef.gpu import is_gpu_enabled
<<<<<<< HEAD
from birdclef.model_config import model_config
import polars as pl
import numpy as np
=======
from birdclef.config import model_config
>>>>>>> 6c52794e

app = typer.Typer()


class OptionsMixin:
    input_root = luigi.Parameter(
        description="Directory containing audio files to process",
    )
    output_root = luigi.Parameter(
        description="Directory to save the output files",
    )
    model_name = luigi.ChoiceParameter(
        choices=list(bmz.list_models().keys()),
        default="BirdNET",
        description="Model to use for processing audio",
    )
    clip_step = luigi.FloatParameter(
        default=5.0,
        description="The increment in seconds between starts of consecutive clips",
    )
    num_partitions = luigi.IntParameter(
        default=200,
        description="Number of partitions to split the audio files into",
    )
    limit = luigi.IntParameter(
        default=-1,
        description="Limit the number of audio files to process",
    )
    use_subset = luigi.BoolParameter(
        default=False,
        description="If True, process only a subset of the audio files for debugging or testing.",
    )


class ProcessPartition(luigi.Task, OptionsMixin):
    part = luigi.IntParameter(description="Partition number to process")

    def output(self):
        part_name = f"part_{self.part:04d}"
        output_dir = Path(self.output_root).expanduser() / "parts"
        return {
            "embed": luigi.LocalTarget(output_dir / f"embed/{part_name}.parquet"),
            "predict": luigi.LocalTarget(output_dir / f"predict/{part_name}.parquet"),
            "timing": luigi.LocalTarget(output_dir / f"timing/{part_name}.json"),
        }

    def run(self):
        """Process a single partition of audio files."""

        model = bmz.list_models()[self.model_name]()
        input_path = Path(self.input_root).expanduser()

        if self.use_subset:
            # only use species directories that have letters in their names
            species_dirs = sorted(
                [
                    d
                    for d in input_path.iterdir()
                    if d.is_dir() and any(c.isalpha() for c in d.name)
                ]
            )[:10]

            selected_species_names = {d.name for d in species_dirs}
            print(f"[Subset] Selected species: {sorted(selected_species_names)}")
        else:
            # use all species, even those with numeric folder names
            species_dirs = sorted([d for d in input_path.iterdir() if d.is_dir()])

        # gather audio files only from the selected species
        audio_files = sorted([p for d in species_dirs for p in d.rglob("*.ogg")])
        # partition the audio files
        audio_files_subset = [
            p for i, p in enumerate(audio_files) if i % self.num_partitions == self.part
        ]

        if not audio_files_subset:
            print(f"No files found for partition {self.part}. Skipping.")
            return  # skip if no files are found

        for key in ["embed", "predict", "timing"]:
            Path(self.output()[key].path).parent.mkdir(parents=True, exist_ok=True)

        with Timer() as t:
            results = model.embed(
                [p.as_posix() for p in audio_files_subset],
                return_preds=True,
                clip_step=self.clip_step,
            )

        embed_df, predict_df = results
        embed_df.reset_index().to_parquet(self.output()["embed"].path, index=False)
        predict_df.reset_index().to_parquet(self.output()["predict"].path, index=False)

        with self.output()["timing"].open("w") as f:
            json.dump(
                {
                    "part_name": f"part_{self.part:04d}",
                    "num_files": len(audio_files_subset),
                    "elapsed": t.elapsed,
                },
                f,
            )


class AggregatePredictions(luigi.Task, OptionsMixin):
    def requires(self):
        """Define dependencies: one ProcessPartition task for each partition."""
        limit = self.limit if self.limit > 0 else self.num_partitions
        parts_to_process = range(limit)

        for part in parts_to_process:
            yield ProcessPartition(
                input_root=self.input_root,
                output_root=self.output_root,
                model_name=self.model_name,
                clip_step=self.clip_step,
                num_partitions=self.num_partitions,
                use_subset=self.use_subset,
                part=part,
            )

    def output(self):
        return luigi.LocalTarget(f"{self.output_root}/agg_predictions.parquet")

    def run(self):
        """Aggregate predictions into 5-second intervals."""
        predict_dir = Path(self.output_root) / "parts" / "predict"
        df = pl.scan_parquet(predict_dir / "*.parquet")
        
        interval_length = 5
        df = df.with_columns(
            ((pl.col("start_time") + pl.col("end_time")) / 2 / interval_length)
            .cast(pl.Int64)
            .alias("interval")
        )

        df = df.group_by(
            ["file", "interval"]
        ).agg(
            pl.col("*").exclude(["file", "interval", "start_time", "end_time"]).mean()
        ).sort(["file", "interval"])

        df.collect().write_parquet(self.output().path)


class ProcessAudio(luigi.Task, OptionsMixin):
    def requires(self):
        """Define dependencies: AggregatePredictions task."""
        return AggregatePredictions(
            input_root=self.input_root,
            output_root=self.output_root,
            model_name=self.model_name,
            clip_step=self.clip_step,
            num_partitions=self.num_partitions,
            use_subset=self.use_subset,
            limit=self.limit,
        )

    def output(self):
        """Output is a success flag indicating all partitions are done."""
        return luigi.LocalTarget(f"{self.output_root}/_SUCCESS")

    def run(self):
        """Create the success flag file once all dependencies are met."""
        print(f"All partitions processed for {self.model_name}.")
        with self.output().open("w") as f:
            f.write("")


@app.command()
def list_models():
    """List available models."""
    models = bmz.list_models()
    print(models)


@app.command()
def process_audio(
    input_root: str,
    output_root: str,
    model_name: str = "BirdNET",
    num_partitions: int = 200,
    use_subset: bool = False,
    limit: int = -1,
    num_workers: int = 1,
    assert_gpu: bool = False,
):
    """Process audio under a directory using parallel Luigi workers."""
    if assert_gpu and not is_gpu_enabled():
        raise RuntimeError(
            "GPU is not enabled. Please check your PyTorch or TensorFlow installation."
        )
    clip_step = model_config[model_name]["clip_step"]
    # adjust clip_step for specific models
    if clip_step == 3.0 or clip_step == 2.0:
        clip_step = 1.0  # use 1.0s clip step for BirdNET, HawkEars, and RanaSierraeCNN
    luigi.build(
        [
            ProcessAudio(
                input_root=input_root,
                output_root=f"{output_root}/{model_name}",
                model_name=model_name,
                clip_step=clip_step,
                num_partitions=num_partitions,
                use_subset=use_subset,
                limit=limit,
            )
        ],
        local_scheduler=True,
        workers=num_workers,
    )


if __name__ == "__main__":
    import multiprocessing

    multiprocessing.set_start_method("spawn")
    app()<|MERGE_RESOLUTION|>--- conflicted
+++ resolved
@@ -7,13 +7,9 @@
 from contexttimer import Timer
 from rich import print
 from birdclef.gpu import is_gpu_enabled
-<<<<<<< HEAD
-from birdclef.model_config import model_config
+from birdclef.config import model_config
 import polars as pl
 import numpy as np
-=======
-from birdclef.config import model_config
->>>>>>> 6c52794e
 
 app = typer.Typer()
 
