import json
from pathlib import Path

import bioacoustics_model_zoo as bmz
import luigi
import typer
from contexttimer import Timer
from rich import print
<<<<<<< HEAD
from birdclef.gpu import is_gpu_enabled
=======
from birdclef import is_gpu_enabled
from .model_config import model_config
>>>>>>> 2c9dc142

app = typer.Typer()


class OptionsMixin:
    input_root = luigi.Parameter(
        description="Directory containing audio files to process",
    )
    output_root = luigi.Parameter(
        description="Directory to save the output files",
    )
    model_name = luigi.ChoiceParameter(
        choices=list(bmz.list_models().keys()),
        default="BirdNET",
        description="Model to use for processing audio",
    )
    clip_step = luigi.FloatParameter(
        default=5.0,
        description="The increment in seconds between starts of consecutive clips",
    )
    num_partitions = luigi.IntParameter(
        default=200,
        description="Number of partitions to split the audio files into",
    )
    limit = luigi.IntParameter(
        default=-1,
        description="Limit the number of audio files to process",
    )
    use_subset = luigi.BoolParameter(
        default=False,
        description="If True, process only a subset of the audio files for debugging or testing.",
    )


class ProcessPartition(luigi.Task, OptionsMixin):
    part = luigi.IntParameter(description="Partition number to process")

    def output(self):
        part_name = f"part_{self.part:04d}"
        output_dir = Path(self.output_root).expanduser() / "parts"
        return {
            "embed": luigi.LocalTarget(output_dir / f"embed/{part_name}.parquet"),
            "predict": luigi.LocalTarget(output_dir / f"predict/{part_name}.parquet"),
            "timing": luigi.LocalTarget(output_dir / f"timing/{part_name}.json"),
        }

    def run(self):
        """Process a single partition of audio files."""

        model = bmz.list_models()[self.model_name]()
        input_path = Path(self.input_root).expanduser()

        if self.use_subset:
            # only use species directories that have letters in their names
            species_dirs = sorted(
                [
                    d
                    for d in input_path.iterdir()
                    if d.is_dir() and any(c.isalpha() for c in d.name)
                ]
            )[:10]

            selected_species_names = {d.name for d in species_dirs}
            print(f"[Subset] Selected species: {sorted(selected_species_names)}")
        else:
            # use all species, even those with numeric folder names
            species_dirs = sorted([d for d in input_path.iterdir() if d.is_dir()])

        # gather audio files only from the selected species
        audio_files = sorted([p for d in species_dirs for p in d.rglob("*.ogg")])
        # partition the audio files
        audio_files_subset = [
            p for i, p in enumerate(audio_files) if i % self.num_partitions == self.part
        ]

        if not audio_files_subset:
            print(f"No files found for partition {self.part}. Skipping.")
            return  # skip if no files are found

        for key in ["embed", "predict", "timing"]:
            Path(self.output()[key].path).parent.mkdir(parents=True, exist_ok=True)

        with Timer() as t:
            results = model.embed(
                [p.as_posix() for p in audio_files_subset],
                return_preds=True,
                clip_step=self.clip_step,
            )

        embed_df, predict_df = results
        embed_df.reset_index().to_parquet(self.output()["embed"].path, index=False)
        predict_df.reset_index().to_parquet(self.output()["predict"].path, index=False)

        with self.output()["timing"].open("w") as f:
            json.dump(
                {
                    "part_name": f"part_{self.part:04d}",
                    "num_files": len(audio_files_subset),
                    "elapsed": t.elapsed,
                },
                f,
            )


class ProcessAudio(luigi.Task, OptionsMixin):
    def requires(self):
        """Define dependencies: one ProcessPartition task for each partition."""
        limit = self.limit if self.limit > 0 else self.num_partitions
        parts_to_process = range(limit)

        for part in parts_to_process:
            yield ProcessPartition(
                input_root=self.input_root,
                output_root=self.output_root,
                model_name=self.model_name,
                clip_step=self.clip_step,
                num_partitions=self.num_partitions,
                use_subset=self.use_subset,
                part=part,
            )

    def output(self):
        """Output is a success flag indicating all partitions are done."""
        return luigi.LocalTarget(f"{self.output_root}/_SUCCESS")

    def run(self):
        """Create the success flag file once all dependencies are met."""
        # Logic moved to ProcessPartition. This task just aggregates.
        print(f"All partitions processed for {self.model_name}.")
        with self.output().open("w") as f:
            f.write("")


@app.command()
def list_models():
    """List available models."""
    models = bmz.list_models()
    print(models)


@app.command()
def process_audio(
    input_root: str,
    output_root: str,
    model_name: str = "BirdNET",
    num_partitions: int = 200,
    use_subset: bool = False,
    limit: int = -1,
    num_workers: int = 1,
    assert_gpu: bool = False,
):
    """Process audio under a directory using parallel Luigi workers."""
    if assert_gpu and not is_gpu_enabled():
        raise RuntimeError(
            "GPU is not enabled. Please check your PyTorch or TensorFlow installation."
        )
    clip_step = model_config[model_name]["clip_step"]
    luigi.build(
        [
            ProcessAudio(
                input_root=input_root,
                output_root=f"{output_root}/{model_name}",
                model_name=model_name,
                clip_step=clip_step,
                num_partitions=num_partitions,
                use_subset=use_subset,
                limit=limit,
            )
        ],
        local_scheduler=True,
        workers=num_workers,
    )


if __name__ == "__main__":
    import multiprocessing

    multiprocessing.set_start_method("spawn")
    app()<|MERGE_RESOLUTION|>--- conflicted
+++ resolved
@@ -6,12 +6,8 @@
 import typer
 from contexttimer import Timer
 from rich import print
-<<<<<<< HEAD
-from birdclef.gpu import is_gpu_enabled
-=======
 from birdclef import is_gpu_enabled
 from .model_config import model_config
->>>>>>> 2c9dc142
 
 app = typer.Typer()
 
