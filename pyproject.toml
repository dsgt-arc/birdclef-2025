[project]
name = "birdclef"
version = "0.2.0"
authors = [{ name = "Anthony Miyaguchi", email = "acmiyaguchi@gatech.edu" }]
description = "DS@GT BirdCLEF helper package"
readme = "README.md"
requires-python = ">=3.9"
dependencies = [
    "numpy",
    "pandas",
    "matplotlib",
    "tqdm",
    "pyspark >= 3.4.0",
    "pyarrow",
    "scikit-learn",
    "torch",
    "torchvision",
    "torchaudio",
    "librosa",
    "sox",
    "soundfile",
    "ffmpeg-python",
    "lightning",
    "torchmetrics",
    "numba",
    "pacmap",
    "typer",
    "stumpy",
    "luigi",
    "opensoundscape>=0.12.0",
    "bioacoustics-model-zoo",
    "tensorflow-hub",
    "timm",
    "transformers",
    "contexttimer",
    # 2.18 requires cudnn 9.3
    # torch 2.5 targets cudnn 9.1 via lightning 2.5
    # ensure cuda/11.8.0 cudnn/8.5.0.96-11.7-cuda loaded
    "tensorflow==2.17",
    "tensorrt",
    "ai-edge-litert>=1.2.0",
<<<<<<< HEAD
    "fast-hdbscan>=0.2.2",
=======
    "xgboost>=2.1.4",
>>>>>>> 2c9dc142
]

[project.optional-dependencies]
dev = [
    "pip",
    "uv",
    "jupyterlab",
    "ruff",
    "pre-commit",
    "pytest",
    "pace-job-monitoring@git+https://github.com/dsgt-kaggle-clef/pace-job-monitoring.git#main",
]

[project.urls]
Homepage = "https://github.com/dsgt-kaggle-clef/birdclef-2025"
Issues = "https://github.com/dsgt-kaggle-clef/birdclef-2025/issues"

[build-system]
requires = ["setuptools>=61.0"]
build-backend = "setuptools.build_meta"

[tool.setuptools.packages.find]
where = ["."]
include = ["birdclef*"]
namespaces = false

[tool.uv.sources]
bioacoustics-model-zoo = { git = "https://github.com/kitzeslab/bioacoustics-model-zoo" }<|MERGE_RESOLUTION|>--- conflicted
+++ resolved
@@ -39,11 +39,8 @@
     "tensorflow==2.17",
     "tensorrt",
     "ai-edge-litert>=1.2.0",
-<<<<<<< HEAD
     "fast-hdbscan>=0.2.2",
-=======
     "xgboost>=2.1.4",
->>>>>>> 2c9dc142
 ]
 
 [project.optional-dependencies]
